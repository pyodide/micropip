[project]
name = "micropip"
authors = [
  { name="Pyodide developers"},
]
description = "A lightweight Python package installer for the web"
readme = "README.md"
license = { file="LICENSE" }
requires-python = ">=3.12"
classifiers = [
    "Programming Language :: Python :: 3",
    "License :: OSI Approved :: Mozilla Public License 2.0 (MPL 2.0)",
    "Operating System :: OS Independent",
]
dynamic = ["version"]
dependencies = []

[project.optional-dependencies]
test = [
  "pytest-httpserver",
  "pytest-pyodide",
  "pytest-cov",
  "pytest<8.0.0",
  "build==0.7.0",
  "pyodide-lock==v0.1.0a8",
]

[project.urls]
"Homepage" = "https://github.com/pyodide/micropip"
"Bug Tracker" = "https://github.com/pyodide/micropip/issues"


[build-system]
requires = ["setuptools>=42", "setuptools_scm[toml]>=6.2", "wheel"]

build-backend = "setuptools.build_meta"

# Evable versioning via setuptools_scm
[tool.setuptools_scm]
write_to = "micropip/_version.py"

[tool.ruff]
exclude = ["micropip/externals"]
line-length = 120
lint.select = [
  "B",     # bugbear
  "C4",    # flake8-comprehensions
  "C90",   # mccabe code complexity
  "E",     # pycodestyle errors
  "F",     # pyflakes
  "G",     # flake8-logging-format
  "I",     # isort
  "PERF",  # perflint
  "PGH",   # pygrep-hooks
  "UP",    # pyupgrade
  "W",     # pycodestyle whitespace
]
lint.flake8-comprehensions.allow-dict-calls-with-keyword-arguments = true
lint.mccabe.max-complexity = 13
target-version = "py312"

[tool.ruff.lint.isort]
known-first-party = [
  "micropip"
]

[tool.mypy]
exclude = ["micropip/_vendored/"]
python_version = "3.12"
show_error_codes = true
warn_unreachable = true
ignore_missing_imports = true

<<<<<<< HEAD
[tool.coverage.html]
show_contexts = true
=======
[[tool.mypy.overrides]]
module = "micropip._vendored.*"
warn_unreachable = false
>>>>>>> ac7f1b90
<|MERGE_RESOLUTION|>--- conflicted
+++ resolved
@@ -71,11 +71,6 @@
 warn_unreachable = true
 ignore_missing_imports = true
 
-<<<<<<< HEAD
-[tool.coverage.html]
-show_contexts = true
-=======
 [[tool.mypy.overrides]]
 module = "micropip._vendored.*"
-warn_unreachable = false
->>>>>>> ac7f1b90
+warn_unreachable = false