--- conflicted
+++ resolved
@@ -6,15 +6,13 @@
 
 ## Unreleased
 
-<<<<<<< HEAD
+## [0.10.0] - 2024/07/02
+
 ### Added
 
 - Added `reinstall` parameter to micropip.install to allow reinstalling
   a package that is already installed
   [#64](https://github.com/pyodide/micropip/pull/64)
-=======
-## [0.10.0] - 2024/07/02
->>>>>>> 76586d40
 
 ### Fixed
 
