# Changelog
All notable changes to this project will be documented in this file.

The format is based on [Keep a Changelog](https://keepachangelog.com/en/1.0.0/),
and this project adheres to [Semantic Versioning](https://semver.org/spec/v2.0.0.html).

## Unreleased

<<<<<<< HEAD
## [0.4.1] - 2023/09/XX

### Changed

- When custom index URLs are set by `micropip.set_index_urls` or by `micropip.install(index_urls=...)`,
  micropip will now query packages from the custom index first,
  and then from pyodide lockfile.
  [#83](https://github.com/pyodide/micropip/pull/83)
=======
- Made micropip.freeze correctly list dependencies of manually installed packages.
  [#79](https://github.com/pyodide/micropip/pull/79)
>>>>>>> 2663afe8

## [0.4.0] - 2023/07/25

### Added

- Added `verbose` parameter to micropip.install and micropip.uninstall
  [#60](https://github.com/pyodide/micropip/pull/60)
- Added `index_urls` parameter to micropip.install to support installing
  from custom package indexes.
  [#74](https://github.com/pyodide/micropip/pull/74)
- Added `micropip.set_index_urls` to support installing from custom package
  indexes.
  [#74](https://github.com/pyodide/micropip/pull/74)
- Added support for Simple API (PEP 503 / PEP 691)
  [#75](https://github.com/pyodide/micropip/pull/75)
### Fixed

- Fixed `micropip.add_mock_package` to work with Pyodide>=0.23.0
  [#66](https://github.com/pyodide/micropip/pull/66)

### Changed

- The default index URL is changed to https://pypi.org/simple
  [#75](https://github.com/pyodide/micropip/pull/75)

## [0.3.0] - 2023/03/29

### Added

- Added `micropip.uninstall` to uninstall packages
  [#55](https://github.com/pyodide/micropip/pull/55)

## [0.2.2] - 2023/03/04

### Fixed

- When there is an invalid version on PyPi (defined as unparsable
  by [`packaging.version.Version`](https://packaging.pypa.io/en/stable/version.html))
  that version is now skipped. Otherwise a single invalid version would
  make the package uninstallable, following removal of `LegacyVersion` in
  [packaging#407](https://github.com/pypa/packaging/pull/407).

### Fixed

## [0.2.1] - 2023/02/20

### Changed

- micropip now depends on packaging>=0.23.0
  [#49](https://github.com/pyodide/micropip/pull/49)

## [0.2.0] - 2022/12/12

### Added

- Support for adding mock packages, for use where something is a dependency and you don't need it, or you need only a limited subset of the package. This is done using `micropip.add_mock_package`, `micropip.remove_mock_package` and `micropip.list_mock_packages`. Packages installed like this will be skipped by dependency resolution when you later install real packages.
  [#26](https://github.com/pyodide/micropip/pull/26)


### Fixed

- When multiple compatible builds for a package exist, the best
  build is now installed, as determined by the order of tags in
  [`packaging.tags.sys_tags`](https://packaging.pypa.io/en/latest/tags.html#packaging.tags.sys_tags).
  For example, if a package has two pure Python wheels, one tagged `py30` and
  another tagged `py35`, the `py35` wheel will now always get installed.
  [#34](https://github.com/pyodide/micropip/pull/34)
- `micropip.install` now supports installing packages by URLs with query parameters
  [#33](https://github.com/pyodide/micropip/pull/33)


## [0.1.0] - 2022/09/18

Initial standalone release. For earlier release notes, see
the [Pyodide project changelog](https://pyodide.org/en/stable/project/changelog.html).<|MERGE_RESOLUTION|>--- conflicted
+++ resolved
@@ -6,8 +6,7 @@
 
 ## Unreleased
 
-<<<<<<< HEAD
-## [0.4.1] - 2023/09/XX
+## [0.5.0] - 2023/09/19
 
 ### Changed
 
@@ -15,10 +14,9 @@
   micropip will now query packages from the custom index first,
   and then from pyodide lockfile.
   [#83](https://github.com/pyodide/micropip/pull/83)
-=======
+
 - Made micropip.freeze correctly list dependencies of manually installed packages.
   [#79](https://github.com/pyodide/micropip/pull/79)
->>>>>>> 2663afe8
 
 ## [0.4.0] - 2023/07/25
 
