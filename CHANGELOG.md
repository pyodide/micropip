# Changelog
All notable changes to this project will be documented in this file.

The format is based on [Keep a Changelog](https://keepachangelog.com/en/1.0.0/),
and this project adheres to [Semantic Versioning](https://semver.org/spec/v2.0.0.html).

## Unreleased

<<<<<<< HEAD
### Added

- Added support for PEP-658.
  [#139](https://github.com/pyodide/micropip/pull/139)
=======
### Fixed

- `micropip.install` now works with simple http indexes that use relative
  links when referencing wheels. [#150](https://github.com/pyodide/micropip/pull/150)

### Added

- `micropip.install(index_urls=[...])` parameter now supports the special value
  `"PYPI"` to refer the `http://pypi.org/simple/` index instead of having to
  type the full url.

## [0.6.1] - 2024/10/05

### Fixed

- micropip.install and micropip.uninstall now accepts `verbosity=None`
  which does not overwrite a default log level.
  [#132](https://github.com/pyodide/micropip/pull/132)

- When multiple index urls are given, micropip.install will now correctly
  fallback to the next index url when one index url fails to find a package.
  [#129](https://github.com/pyodide/micropip/pull/129)
>>>>>>> 2fe36507

## [0.6.0] - 2024/01/31

### Fixed

- micropip.install can now locate shared libraries in `<pkg>.libs` directory.
  This is consistent with the behavior of pyodide.loadpackage.
  [#97](https://github.com/pyodide/micropip/pull/97)

## [0.5.0] - 2023/09/19

### Changed

- When custom index URLs are set by `micropip.set_index_urls` or by `micropip.install(index_urls=...)`,
  micropip will now query packages from the custom index first,
  and then from pyodide lockfile.
  [#83](https://github.com/pyodide/micropip/pull/83)

- Made micropip.freeze correctly list dependencies of manually installed packages.
  [#79](https://github.com/pyodide/micropip/pull/79)

## [0.4.0] - 2023/07/25

### Added

- Added `verbose` parameter to micropip.install and micropip.uninstall
  [#60](https://github.com/pyodide/micropip/pull/60)
- Added `index_urls` parameter to micropip.install to support installing
  from custom package indexes.
  [#74](https://github.com/pyodide/micropip/pull/74)
- Added `micropip.set_index_urls` to support installing from custom package
  indexes.
  [#74](https://github.com/pyodide/micropip/pull/74)
- Added support for Simple API (PEP 503 / PEP 691)
  [#75](https://github.com/pyodide/micropip/pull/75)
### Fixed

- Fixed `micropip.add_mock_package` to work with Pyodide>=0.23.0
  [#66](https://github.com/pyodide/micropip/pull/66)

### Changed

- The default index URL is changed to https://pypi.org/simple
  [#75](https://github.com/pyodide/micropip/pull/75)

## [0.3.0] - 2023/03/29

### Added

- Added `micropip.uninstall` to uninstall packages
  [#55](https://github.com/pyodide/micropip/pull/55)

## [0.2.2] - 2023/03/04

### Fixed

- When there is an invalid version on PyPi (defined as unparsable
  by [`packaging.version.Version`](https://packaging.pypa.io/en/stable/version.html))
  that version is now skipped. Otherwise a single invalid version would
  make the package uninstallable, following removal of `LegacyVersion` in
  [packaging#407](https://github.com/pypa/packaging/pull/407).

### Fixed

## [0.2.1] - 2023/02/20

### Changed

- micropip now depends on packaging>=0.23.0
  [#49](https://github.com/pyodide/micropip/pull/49)

## [0.2.0] - 2022/12/12

### Added

- Support for adding mock packages, for use where something is a dependency and you don't need it, or you need only a limited subset of the package. This is done using `micropip.add_mock_package`, `micropip.remove_mock_package` and `micropip.list_mock_packages`. Packages installed like this will be skipped by dependency resolution when you later install real packages.
  [#26](https://github.com/pyodide/micropip/pull/26)


### Fixed

- When multiple compatible builds for a package exist, the best
  build is now installed, as determined by the order of tags in
  [`packaging.tags.sys_tags`](https://packaging.pypa.io/en/latest/tags.html#packaging.tags.sys_tags).
  For example, if a package has two pure Python wheels, one tagged `py30` and
  another tagged `py35`, the `py35` wheel will now always get installed.
  [#34](https://github.com/pyodide/micropip/pull/34)
- `micropip.install` now supports installing packages by URLs with query parameters
  [#33](https://github.com/pyodide/micropip/pull/33)


## [0.1.0] - 2022/09/18

Initial standalone release. For earlier release notes, see
the [Pyodide project changelog](https://pyodide.org/en/stable/project/changelog.html).<|MERGE_RESOLUTION|>--- conflicted
+++ resolved
@@ -6,18 +6,15 @@
 
 ## Unreleased
 
-<<<<<<< HEAD
-### Added
-
-- Added support for PEP-658.
-  [#139](https://github.com/pyodide/micropip/pull/139)
-=======
 ### Fixed
 
 - `micropip.install` now works with simple http indexes that use relative
   links when referencing wheels. [#150](https://github.com/pyodide/micropip/pull/150)
 
 ### Added
+
+- Added support for PEP-658.
+  [#139](https://github.com/pyodide/micropip/pull/139)
 
 - `micropip.install(index_urls=[...])` parameter now supports the special value
   `"PYPI"` to refer the `http://pypi.org/simple/` index instead of having to
@@ -34,7 +31,6 @@
 - When multiple index urls are given, micropip.install will now correctly
   fallback to the next index url when one index url fails to find a package.
   [#129](https://github.com/pyodide/micropip/pull/129)
->>>>>>> 2fe36507
 
 ## [0.6.0] - 2024/01/31
 
