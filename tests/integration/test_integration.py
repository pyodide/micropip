--- conflicted
+++ resolved
@@ -53,7 +53,6 @@
 
 
 @integration_test_only
-<<<<<<< HEAD
 def test_integration_install_reinstall(selenium_standalone_micropip, pytestconfig):
     @run_in_pyodide
     async def _run(selenium):
@@ -84,7 +83,11 @@
         importlib.reload(mccabe)
 
         assert mccabe.__version__ == "0.7.0"
-=======
+    
+    _run(selenium_standalone_micropip)
+
+    
+@integration_test_only
 def test_integration_install_yanked(selenium_standalone_micropip, pytestconfig):
     @run_in_pyodide
     async def _run(selenium):
@@ -100,7 +103,6 @@
             captured = buf.getvalue()
             assert "The candidate selected for download or install is a" in captured
             assert "'black' candidate (version 21.11b0" in captured
->>>>>>> 1b1828a9
 
     _run(selenium_standalone_micropip)
 
