--- conflicted
+++ resolved
@@ -129,19 +129,12 @@
         return self._httpserver.url_for(f"/{endpoint}")
 
     def add_wheel(self, path: Path, replace: bool = True):
-<<<<<<< HEAD
-        name, version = parse_wheel_filename(path.name)[:2]
+        name, version = parse_wheel_filename(path.name)[0:2]
         url = self._register_handler(path.name, path.read_bytes())
 
         metadata_file_endpoint = path.with_suffix(".whl.metadata")
-        metadata_file_gzipped = path.with_suffix(".whl.metadata.gz")
-        if metadata_file_gzipped.exists():
-            data = _read_gzipped_testfile(metadata_file_gzipped)
-            self._register_handler(metadata_file_endpoint.name, data)
-=======
-        name, version = parse_wheel_filename(path.name)[0:2]
-        url = self._register_handler(path)
->>>>>>> 91773c45
+        if metadata_file_endpoint.exists():
+            self._register_handler(metadata_file_endpoint.name, metadata_file_endpoint.read_bytes())
 
         if name in self._wheels and not replace:
             return
