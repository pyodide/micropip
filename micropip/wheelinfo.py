--- conflicted
+++ resolved
@@ -179,21 +179,15 @@
         self._requires = requires
         return requires
 
-<<<<<<< HEAD
     async def _fetch_bytes(self, url: str, fetch_kwargs: dict[str, Any]):
-        try:
-            return await fetch_bytes(url, fetch_kwargs)
-=======
-    async def _fetch_bytes(self, fetch_kwargs: dict[str, Any]):
         if self.parsed_url.scheme not in ("https", "http", "emfs"):
             # Don't raise ValueError it gets swallowed
             raise TypeError(
-                f"Cannot download from a non-remote location: {self.url!r} ({self.parsed_url!r})"
+                f"Cannot download from a non-remote location: {url!r} ({self.parsed_url!r})"
             )
         try:
-            bytes = await fetch_bytes(self.url, fetch_kwargs)
+            bytes = await fetch_bytes(url, fetch_kwargs)
             return bytes
->>>>>>> 2fe36507
         except OSError as e:
             if self.parsed_url.hostname in [
                 "files.pythonhosted.org",
