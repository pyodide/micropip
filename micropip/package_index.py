import json
import logging
import string
import sys
from collections import defaultdict
from collections.abc import Callable, Generator
from dataclasses import dataclass
from functools import partial
from typing import Any
from urllib.parse import urljoin, urlparse, urlunparse

<<<<<<< HEAD
from ._compat import CompatibilityLayer
=======
from ._compat import fetch_string_and_headers
>>>>>>> eefb57a7
from ._utils import is_package_compatible, parse_version
from ._vendored.mousebender.simple import from_project_details_html
from ._vendored.packaging.src.packaging.utils import InvalidWheelFilename
from ._vendored.packaging.src.packaging.version import InvalidVersion, Version
from .types import DistributionMetadata
from .wheelinfo import WheelInfo

PYPI = "PYPI"
PYPI_URL = "https://pypi.org/simple"
DEFAULT_INDEX_URLS = [PYPI_URL]

_formatter = string.Formatter()

logger = logging.getLogger("micropip")


@dataclass
class ProjectInfo:
    """
    This class stores common metadata that can be obtained from different APIs (JSON, Simple)
    provided by PyPI. Responses received from PyPI or other package indexes that support the
    same APIs must be converted to this class before being processed by micropip.
    """

    name: str  # Name of the package

    # List of releases available for the package, sorted in ascending order by version.
    # For each version, list of wheels compatible with the current platform are stored.
    # If no such wheel is available, the list is empty.
    releases: dict[Version, Generator[WheelInfo, None, None]]

    @staticmethod
    def from_json_api(data: str | bytes | dict[str, Any]) -> "ProjectInfo":
        """
        Parse JSON API response

        https://warehouse.pypa.io/api-reference/json.html
        """

        data_dict = json.loads(data) if isinstance(data, str | bytes) else data

        name: str = data_dict.get("info", {}).get("name", "UNKNOWN")
        releases_raw: dict[str, list[Any]] = data_dict["releases"]

        # Filter out non PEP 440 compliant versions
        releases: dict[Version, list[Any]] = {}
        for version_str, fileinfo in releases_raw.items():
            version, ok = _is_valid_pep440_version(version_str)
            if not ok or not version:
                continue

            # Skip empty releases
            if not fileinfo:
                continue

            releases[version] = fileinfo

        return ProjectInfo._compatible_only(name, releases)

    @staticmethod
    def from_simple_json_api(data: str | bytes | dict[str, Any]) -> "ProjectInfo":
        """
        Parse Simple JSON API response

        https://peps.python.org/pep-0691/
        """

        data_dict = json.loads(data) if isinstance(data, str | bytes) else data
        name, releases = ProjectInfo._parse_pep691_response(
            data_dict, index_base_url=""
        )
        return ProjectInfo._compatible_only(name, releases)

    @staticmethod
    def from_simple_html_api(
        data: str, pkgname: str, index_base_url: str
    ) -> "ProjectInfo":
        """
        Parse Simple HTML API response

        https://peps.python.org/pep-0503
        """
        project_detail = from_project_details_html(data, pkgname)
        name, releases = ProjectInfo._parse_pep691_response(project_detail, index_base_url)  # type: ignore[arg-type]
        return ProjectInfo._compatible_only(name, releases)

    @staticmethod
    def _parse_pep691_response(
        resp: dict[str, Any], index_base_url: str
    ) -> tuple[str, dict[Version, list[Any]]]:
        name = resp["name"]

        # List of versions (PEP 700), this key is not critical to find packages
        # but it is required to ensure that the same class instance is returned
        # from JSON and Simple JSON APIs.
        # Note that Simple HTML API does not have this key.
        versions = resp.get("versions", [])

        # Group files by version
        releases: dict[Version, list[Any]] = defaultdict(list)

        for version_str in versions:
            version, ok = _is_valid_pep440_version(version_str)
            if not ok or not version:
                continue

            releases[version] = []

        for file in resp["files"]:
            filename = file["filename"]

            if not _fast_check_incompatibility(filename):
                # parsing a wheel filename is expensive, so we do a quick check first
                continue

            try:
                version = parse_version(filename)
            except (InvalidVersion, InvalidWheelFilename):
                continue

            is_absolute_url = bool(urlparse(file["url"]).netloc)
            if not is_absolute_url:
                file["url"] = urljoin(index_base_url, file["url"])

            releases[version].append(file)

        return name, releases

    @classmethod
    def _compatible_wheels(
        cls, files: list[dict[str, Any]], version: Version, name: str
    ) -> Generator[WheelInfo, None, None]:
        for file in files:
            filename = file["filename"]

            # Checking compatibility takes a bit of time,
            # so we use a generator to avoid doing it for all files.
            compatible = is_package_compatible(filename)
            if not compatible:
                continue

            # JSON API has a "digests" key, while Simple API has a "hashes" key.
            hashes = file["digests"] if "digests" in file else file["hashes"]
            sha256 = hashes.get("sha256")

            # Check if the metadata file is available (PEP 658 / PEP-714)
            core_metadata: DistributionMetadata = file.get("core-metadata") or file.get(
                "data-dist-info-metadata"
            )

            # Size of the file in bytes, if available (PEP 700)
            # This key is not available in the Simple API HTML response, so this field may be None
            size = file.get("size")

            # PEP-592:
            # yanked can be an arbitrary string (reason) or bool.
            yanked_reason = file.get("yanked", False)

            yield WheelInfo.from_package_index(
                name=name,
                filename=filename,
                url=file["url"],
                version=version,
                sha256=sha256,
                size=size,
                core_metadata=core_metadata,
                yanked_reason=yanked_reason,
            )

    @classmethod
    def _compatible_only(
        cls, name: str, releases: dict[Version, list[dict[str, Any]]]
    ) -> "ProjectInfo":
        """
        Return a generator of wheels compatible with the current platform.
        Checking compatibility takes a bit of time, so we use a generator to avoid doing it if not needed.
        """

        releases_compatible = {
            version: cls._compatible_wheels(files, version, name=name)
            for version, files in releases.items()
        }

        # Unfortunately, the JSON API seems to compare versions as strings...
        # For example, pytest 3.10.0 is considered newer than 3.2.0.
        # So we need to sort the releases by version again here.
        releases_compatible = dict(sorted(releases_compatible.items()))

        return cls(
            name=name,
            releases=releases_compatible,
        )


def _is_valid_pep440_version(version_str: str) -> tuple[Version | None, bool]:
    """
    Check if the given string is a valid PEP 440 version.
    Since parsing a version is expensive, we return the parsed version as well,
    so that it can be reused if needed.
    """
    try:
        version = Version(version_str)
        return version, True
    except InvalidVersion:
        return None, False


def _fast_check_incompatibility(filename: str) -> bool:
    """
    This function returns True is the package is incompatible with the current platform.
    It can be used to quickly filter out incompatible packages before running heavy checks.

    Note that this function may return False for some packages that are actually incompatible.
    So it should only be used as a quick check.
    """
    if not filename.endswith(".whl"):
        return False

    if filename.endswith("wasm32.whl") and sys.platform == "emscripten":
        return True

    if sys.platform not in filename and not filename.endswith("-none-any.whl"):
        return False

    return True


def _contain_placeholder(url: str, placeholder: str = "package_name") -> bool:
    fields = [parsed[1] for parsed in _formatter.parse(url)]

    return placeholder in fields


def _select_parser(
    content_type: str, pkgname: str, index_base_url: str
) -> Callable[[str], ProjectInfo]:
    """
    Select the function to parse the response based on the content type.
    """
    match content_type:
        case "application/vnd.pypi.simple.v1+json":
            return ProjectInfo.from_simple_json_api
        case "application/json":
            return ProjectInfo.from_json_api
        case (
            "application/vnd.pypi.simple.v1+html"
            | "text/html"
            | "text/html; charset=utf-8"
        ):
            return partial(
                ProjectInfo.from_simple_html_api,
                pkgname=pkgname,
                index_base_url=index_base_url,
            )
        case _:
            raise ValueError(f"Unsupported content type: {content_type}")


async def query_package(
    name: str,
    index_urls: list[str] | str,
    *,
    # TODO: instead of passing this as a parameter, it should be a class attribute
    compat_layer: type[CompatibilityLayer],
    fetch_kwargs: dict[str, Any] | None = None,
) -> ProjectInfo:
    """
    Query for a package from package indexes.

    Parameters
    ----------
    name
        Name of the package to search for.
    index_urls
        A list of URLs or a single URL to use as the package index.
        If a list of URLs is provided, it will be tried in order until
        it finds a package. If no package is found, an error will be raised.
    fetch_kwargs
        Keyword arguments to pass to the fetch function.
    """

    _fetch_kwargs = fetch_kwargs.copy() if fetch_kwargs else {}

    if "headers" not in _fetch_kwargs:
        _fetch_kwargs["headers"] = {}

    # If not specified, prefer Simple JSON API over Simple HTML API or JSON API
    _fetch_kwargs["headers"].setdefault(
        "accept", "application/vnd.pypi.simple.v1+json, */*;q=0.01"
    )

    if isinstance(index_urls, str):
        index_urls = [index_urls]

    index_urls = [PYPI_URL if url == PYPI else url for url in index_urls]

    for url in index_urls:
        logger.debug("Looping through index urls: %r", url)
        if _contain_placeholder(url):
            url = url.format(package_name=name)
            logger.debug("Formatting url with package name : %r", url)
        else:
            url = f"{url}/{name}/"
            logger.debug("Url has no placeholder, appending package name : %r", url)
        try:
<<<<<<< HEAD
            metadata, headers = await compat_layer.fetch_string_and_headers(
                url, _fetch_kwargs
            )
        except compat_layer.HttpStatusError as e:
            if e.status_code == 404:
                logger.debug("NotFound (404) for %r, trying next index.", url)
                continue
=======
            metadata, headers = await fetch_string_and_headers(url, _fetch_kwargs)
        except Exception as e:
>>>>>>> eefb57a7
            logger.debug(
                "Error fetching metadata for the package %r from (%r): %r, trying next index.",
                name,
                url,
                e,
            )
            continue

        content_type = headers.get("content-type", "").lower()
        try:
            base_url = urlunparse(urlparse(url)._replace(path=""))

            parser = _select_parser(content_type, name, index_base_url=base_url)
        except ValueError as e:
            raise ValueError(f"Error trying to decode url: {url}") from e
        return parser(metadata)
    else:
        raise ValueError(
            f"Can't fetch metadata for '{name}'. "
            "Please make sure you have entered a correct package name "
            "and correctly specified index_urls (if you changed them)."
        )<|MERGE_RESOLUTION|>--- conflicted
+++ resolved
@@ -9,11 +9,7 @@
 from typing import Any
 from urllib.parse import urljoin, urlparse, urlunparse
 
-<<<<<<< HEAD
 from ._compat import CompatibilityLayer
-=======
-from ._compat import fetch_string_and_headers
->>>>>>> eefb57a7
 from ._utils import is_package_compatible, parse_version
 from ._vendored.mousebender.simple import from_project_details_html
 from ._vendored.packaging.src.packaging.utils import InvalidWheelFilename
@@ -319,18 +315,8 @@
             url = f"{url}/{name}/"
             logger.debug("Url has no placeholder, appending package name : %r", url)
         try:
-<<<<<<< HEAD
-            metadata, headers = await compat_layer.fetch_string_and_headers(
-                url, _fetch_kwargs
-            )
-        except compat_layer.HttpStatusError as e:
-            if e.status_code == 404:
-                logger.debug("NotFound (404) for %r, trying next index.", url)
-                continue
-=======
-            metadata, headers = await fetch_string_and_headers(url, _fetch_kwargs)
+            metadata, headers = await compat_layer.fetch_string_and_headers(url, _fetch_kwargs)
         except Exception as e:
->>>>>>> eefb57a7
             logger.debug(
                 "Error fetching metadata for the package %r from (%r): %r, trying next index.",
                 name,
