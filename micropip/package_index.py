import json
import logging
import string
import sys
from collections import defaultdict
from collections.abc import Callable, Generator
from dataclasses import dataclass
from functools import partial
from typing import Any

from packaging.utils import InvalidWheelFilename
from packaging.version import InvalidVersion, Version

from ._compat import HttpStatusError, fetch_string_and_headers
from ._utils import is_package_compatible, parse_version
from .externals.mousebender.simple import from_project_details_html
from .wheelinfo import WheelInfo

DEFAULT_INDEX_URLS = ["https://pypi.org/simple"]

_formatter = string.Formatter()

logger = logging.getLogger("micropip")


@dataclass
class ProjectInfo:
    """
    This class stores common metadata that can be obtained from different APIs (JSON, Simple)
    provided by PyPI. Responses received from PyPI or other package indexes that support the
    same APIs must be converted to this class before being processed by micropip.
    """

    name: str  # Name of the package

    # List of releases available for the package, sorted in ascending order by version.
    # For each version, list of wheels compatible with the current platform are stored.
    # If no such wheel is available, the list is empty.
    releases: dict[Version, Generator[WheelInfo, None, None]]

    @staticmethod
    def from_json_api(data: str | bytes | dict[str, Any]) -> "ProjectInfo":
        """
        Parse JSON API response

        https://warehouse.pypa.io/api-reference/json.html
        """

        data_dict = json.loads(data) if isinstance(data, str | bytes) else data

        name: str = data_dict.get("info", {}).get("name", "UNKNOWN")
        releases_raw: dict[str, list[Any]] = data_dict["releases"]

        # Filter out non PEP 440 compliant versions
        releases: dict[Version, list[Any]] = {}
        for version_str, fileinfo in releases_raw.items():
            version, ok = _is_valid_pep440_version(version_str)
            if not ok or not version:
                continue

            # Skip empty releases
            if not fileinfo:
                continue

            releases[version] = fileinfo

        return ProjectInfo._compatible_only(name, releases)

    @staticmethod
    def from_simple_json_api(data: str | bytes | dict[str, Any]) -> "ProjectInfo":
        """
        Parse Simple JSON API response

        https://peps.python.org/pep-0691/
        """

        data_dict = json.loads(data) if isinstance(data, str | bytes) else data
        name, releases = ProjectInfo._parse_pep691_response(data_dict)
        return ProjectInfo._compatible_only(name, releases)

    @staticmethod
    def from_simple_html_api(data: str, pkgname: str) -> "ProjectInfo":
        """
        Parse Simple HTML API response

        https://peps.python.org/pep-0503
        """
        project_detail = from_project_details_html(data, pkgname)
        name, releases = ProjectInfo._parse_pep691_response(project_detail)  # type: ignore[arg-type]
        return ProjectInfo._compatible_only(name, releases)

    @staticmethod
    def _parse_pep691_response(
        resp: dict[str, Any]
    ) -> tuple[str, dict[Version, list[Any]]]:
        name = resp["name"]

        # List of versions (PEP 700), this key is not critical to find packages
        # but it is required to ensure that the same class instance is returned
        # from JSON and Simple JSON APIs.
        # Note that Simple HTML API does not have this key.
        versions = resp.get("versions", [])

        # Group files by version
        releases: dict[Version, list[Any]] = defaultdict(list)

        for version_str in versions:
            version, ok = _is_valid_pep440_version(version_str)
            if not ok or not version:
                continue

            releases[version] = []

        for file in resp["files"]:
            filename = file["filename"]

            if not _fast_check_incompatibility(filename):
                # parsing a wheel filename is expensive, so we do a quick check first
                continue

            try:
                version = parse_version(filename)
            except (InvalidVersion, InvalidWheelFilename):
                continue

            releases[version].append(file)

        return name, releases

    @classmethod
    def _compatible_only(
        cls, name: str, releases: dict[Version, list[dict[str, Any]]]
    ) -> "ProjectInfo":
        """
        Return a generator of wheels compatible with the current platform.
        Checking compatibility takes a bit of time, so we use a generator to avoid doing it if not needed.
        """

        def _compatible_wheels(
            files: list[dict[str, Any]], version: Version
        ) -> Generator[WheelInfo, None, None]:
            for file in files:
                filename = file["filename"]

                # Checking compatibility takes a bit of time,
                # so we use a generator to avoid doing it for all files.
                compatible = is_package_compatible(filename)
                if not compatible:
                    continue

                # JSON API has a "digests" key, while Simple API has a "hashes" key.
                hashes = file["digests"] if "digests" in file else file["hashes"]
                sha256 = hashes.get("sha256")

                # Size of the file in bytes, if available (PEP 700)
                # This key is not available in the Simple API HTML response, so this field may be None
                size = file.get("size")

                yield WheelInfo.from_package_index(
                    name=name,
                    filename=filename,
                    url=file["url"],
                    version=version,
                    sha256=sha256,
                    size=size,
                )

        releases_compatible = {
            version: _compatible_wheels(files, version)
            for version, files in releases.items()
        }

        # Unfortunately, the JSON API seems to compare versions as strings...
        # For example, pytest 3.10.0 is considered newer than 3.2.0.
        # So we need to sort the releases by version again here.
        releases_compatible = dict(sorted(releases_compatible.items()))

        return cls(
            name=name,
            releases=releases_compatible,
        )


def _is_valid_pep440_version(version_str: str) -> tuple[Version | None, bool]:
    """
    Check if the given string is a valid PEP 440 version.
    Since parsing a version is expensive, we return the parsed version as well,
    so that it can be reused if needed.
    """
    try:
        version = Version(version_str)
        return version, True
    except InvalidVersion:
        return None, False


def _fast_check_incompatibility(filename: str) -> bool:
    """
    This function returns True is the package is incompatible with the current platform.
    It can be used to quickly filter out incompatible packages before running heavy checks.

    Note that this function may return False for some packages that are actually incompatible.
    So it should only be used as a quick check.
    """
    if not filename.endswith(".whl"):
        return False

    if sys.platform not in filename and not filename.endswith("-none-any.whl"):
        return False

    return True


def _contain_placeholder(url: str, placeholder: str = "package_name") -> bool:
    fields = [parsed[1] for parsed in _formatter.parse(url)]

    return placeholder in fields


def _select_parser(content_type: str, pkgname: str) -> Callable[[str], ProjectInfo]:
    """
    Select the function to parse the response based on the content type.
    """
    match content_type:
        case "application/vnd.pypi.simple.v1+json":
            return ProjectInfo.from_simple_json_api
        case "application/json":
            return ProjectInfo.from_json_api
        case (
            "application/vnd.pypi.simple.v1+html"
            | "text/html"
            | "text/html; charset=utf-8"
        ):
            return partial(ProjectInfo.from_simple_html_api, pkgname=pkgname)
        case _:
            raise ValueError(f"Unsupported content type: {content_type}")


async def query_package(
    name: str,
    index_urls: list[str] | str,
    fetch_kwargs: dict[str, Any] | None = None,
) -> ProjectInfo:
    """
    Query for a package from package indexes.

    Parameters
    ----------
    name
        Name of the package to search for.
    index_urls
        A list of URLs or a single URL to use as the package index.
        If a list of URLs is provided, it will be tried in order until
        it finds a package. If no package is found, an error will be raised.
    fetch_kwargs
        Keyword arguments to pass to the fetch function.
    """

    _fetch_kwargs = fetch_kwargs.copy() if fetch_kwargs else {}

    if "headers" not in _fetch_kwargs:
        _fetch_kwargs["headers"] = {}

    # If not specified, prefer Simple JSON API over Simple HTML API or JSON API
    _fetch_kwargs["headers"].setdefault(
        "accept", "application/vnd.pypi.simple.v1+json, */*;q=0.01"
    )

<<<<<<< HEAD
    if isinstance(index_urls, str):
=======
    if index_urls is None:
        logger.debug("index_urls is None, falling back to default, %s", INDEX_URLS)
        index_urls = INDEX_URLS
    elif isinstance(index_urls, str):
>>>>>>> 88272776
        index_urls = [index_urls]

    for url in index_urls:
        logger.debug("Looping through index urls: %r", url)
        if _contain_placeholder(url):
            url = url.format(package_name=name)
            logger.debug("Formatting url with package name : %r", url)
        else:
            url = f"{url}/{name}/"
            logger.debug("Url has no placeholder, appending package name : %r", url)
        try:
            metadata, headers = await fetch_string_and_headers(url, _fetch_kwargs)
        except HttpStatusError as e:
            if e.status_code == 404:
                logger.debug("NotFound (404) for %r, trying next index.", url)
                continue
            logger.debug(
                "Error fetching %r (%s), trying next index.", url, e.status_code
            )
            raise

        content_type = headers.get("content-type", "").lower()
        try:
            parser = _select_parser(content_type, name)
        except ValueError as e:
            raise ValueError(f"Error trying to decode url: {url}") from e
        return parser(metadata)
    else:
        raise ValueError(
            f"Can't fetch metadata for '{name}'. "
            "Please make sure you have entered a correct package name "
            "and correctly specified index_urls (if you changed them)."
        )<|MERGE_RESOLUTION|>--- conflicted
+++ resolved
@@ -266,14 +266,7 @@
         "accept", "application/vnd.pypi.simple.v1+json, */*;q=0.01"
     )
 
-<<<<<<< HEAD
     if isinstance(index_urls, str):
-=======
-    if index_urls is None:
-        logger.debug("index_urls is None, falling back to default, %s", INDEX_URLS)
-        index_urls = INDEX_URLS
-    elif isinstance(index_urls, str):
->>>>>>> 88272776
         index_urls = [index_urls]
 
     for url in index_urls:
