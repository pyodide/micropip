import asyncio
import hashlib
import importlib.metadata
import json
import logging
import warnings
from dataclasses import dataclass, field
from importlib.metadata import PackageNotFoundError
from pathlib import Path
from typing import IO, Any
from urllib.parse import ParseResult, urlparse
from zipfile import ZipFile

from packaging.requirements import Requirement
from packaging.tags import Tag
from packaging.utils import canonicalize_name
from packaging.version import Version

from . import package_index
from ._compat import (
    REPODATA_PACKAGES,
    fetch_bytes,
    get_dynlibs,
    loadDynlib,
    loadedPackages,
    wheel_dist_info_dir,
)
from ._utils import best_compatible_tag_index, check_compatible, parse_wheel_filename
from .constants import FAQ_URLS
from .externals.pip._internal.utils.wheel import pkg_resources_distribution_for_wheel
from .package import PackageMetadata
from .package_index import ProjectInfo, ProjectInfoFile

logger = logging.getLogger("micropip")


@dataclass
class WheelInfo:
    name: str
    version: Version
    filename: str
    build: tuple[int, str] | tuple[()]
    tags: frozenset[Tag]
    url: str
    parsed_url: ParseResult
    project_name: str | None = None
    sha256: str | None = None
    data: IO[bytes] | None = None
    _dist: Any = None
    dist_info: Path | None = None
    _requires: list[Requirement] | None = None

    @staticmethod
    def from_url(url: str) -> "WheelInfo":
        """Parse wheels URL and extract available metadata

        See https://www.python.org/dev/peps/pep-0427/#file-name-convention
        """
        parsed_url = urlparse(url)
        file_name = Path(parsed_url.path).name
        name, version, build, tags = parse_wheel_filename(file_name)
        return WheelInfo(
            name=name,
            version=version,
            filename=file_name,
            build=build,
            tags=tags,
            url=url,
            parsed_url=parsed_url,
        )

    @staticmethod
    def from_project_info_file(project_info_file: ProjectInfoFile) -> "WheelInfo":
        """Extract available metadata from response received from package index"""
        wheel_info = WheelInfo.from_url(project_info_file.url)
        wheel_info.sha256 = project_info_file.sha256

        return wheel_info

    async def _fetch_bytes(self, fetch_kwargs):
        try:
            return await fetch_bytes(self.url, fetch_kwargs)
        except OSError as e:
            if self.parsed_url.hostname in [
                "files.pythonhosted.org",
                "cdn.jsdelivr.net",
            ]:
                raise e
            else:
                raise ValueError(
                    f"Can't fetch wheel from '{self.url}'. "
                    "One common reason for this is when the server blocks "
                    "Cross-Origin Resource Sharing (CORS). "
                    "Check if the server is sending the correct 'Access-Control-Allow-Origin' header."
                ) from e

    async def download(self, fetch_kwargs):
        data = await self._fetch_bytes(fetch_kwargs)
        self.data = data
        with ZipFile(data) as zip_file:
            self._dist = pkg_resources_distribution_for_wheel(
                zip_file, self.name, "???"
            )

        self.project_name = self._dist.project_name
        if self.project_name == "UNKNOWN":
            self.project_name = self.name

    def validate(self):
        if self.sha256 is None:
            # No checksums available, e.g. because installing
            # from a different location than PyPI.
            return

        assert self.data
        sha256_actual = _generate_package_hash(self.data)
        if sha256_actual != self.sha256:
            raise ValueError("Contents don't match hash")

    def extract(self, target: Path) -> None:
        assert self.data
        with ZipFile(self.data) as zf:
            zf.extractall(target)
        dist_info_name: str = wheel_dist_info_dir(ZipFile(self.data), self.name)
        self.dist_info = target / dist_info_name

    def requires(self, extras: set[str]) -> list[str]:
        if not self._dist:
            raise RuntimeError(
                "Micropip internal error: attempted to access wheel 'requires' before downloading it?"
            )
        requires = self._dist.requires(extras)
        self._requires = requires
        return requires

    def write_dist_info(self, file: str, content: str) -> None:
        assert self.dist_info
        (self.dist_info / file).write_text(content)

    def set_installer(self) -> None:
        assert self.data
        wheel_source = "pypi" if self.sha256 is not None else self.url

        self.write_dist_info("PYODIDE_SOURCE", wheel_source)
        self.write_dist_info("PYODIDE_URL", self.url)
        self.write_dist_info("PYODIDE_SHA256", _generate_package_hash(self.data))
        self.write_dist_info("INSTALLER", "micropip")
        if self._requires:
            self.write_dist_info(
                "PYODIDE_REQUIRES", json.dumps(sorted(x.name for x in self._requires))
            )
        name = self.project_name
        assert name
        setattr(loadedPackages, name, wheel_source)

    async def load_libraries(self, target: Path) -> None:
        assert self.data
        dynlibs = get_dynlibs(self.data, ".whl", target)
        await asyncio.gather(*map(lambda dynlib: loadDynlib(dynlib, False), dynlibs))

    async def install(self, target: Path) -> None:
        if not self.data:
            raise RuntimeError(
                "Micropip internal error: attempted to install wheel before downloading it?"
            )
        self.validate()
        self.extract(target)
        await self.load_libraries(target)
        self.set_installer()


@dataclass
class Transaction:
    ctx: dict[str, str]
    ctx_extras: list[dict[str, str]]
    keep_going: bool
    deps: bool
    pre: bool
    fetch_kwargs: dict[str, str]
    index_urls: list[str] | str | None

    locked: dict[str, PackageMetadata] = field(default_factory=dict)
    wheels: list[WheelInfo] = field(default_factory=list)
    pyodide_packages: list[PackageMetadata] = field(default_factory=list)
    failed: list[Requirement] = field(default_factory=list)

    verbose: bool | int = False

    async def gather_requirements(
        self,
        requirements: list[str],
    ) -> None:
        requirement_promises = []
        for requirement in requirements:
            requirement_promises.append(self.add_requirement(requirement))

        await asyncio.gather(*requirement_promises)

    async def add_requirement(self, req: str | Requirement) -> None:
        if isinstance(req, Requirement):
            return await self.add_requirement_inner(req)

        if not urlparse(req).path.endswith(".whl"):
            return await self.add_requirement_inner(Requirement(req))

        # custom download location
        wheel = WheelInfo.from_url(req)
        check_compatible(wheel.filename)

        await self.add_wheel(wheel, extras=set(), specifier="")

    def check_version_satisfied(self, req: Requirement) -> tuple[bool, str]:
        ver = None
        try:
            ver = importlib.metadata.version(req.name)
        except PackageNotFoundError:
            pass
        if req.name in self.locked:
            ver = self.locked[req.name].version

        if not ver:
            return False, ""

        if req.specifier.contains(ver, prereleases=True):
            # installed version matches, nothing to do
            return True, ver

        raise ValueError(
            f"Requested '{req}', " f"but {req.name}=={ver} is already installed"
        )

    async def add_requirement_inner(
        self,
        req: Requirement,
    ) -> None:
        """Add a requirement to the transaction.

        See PEP 508 for a description of the requirements.
        https://www.python.org/dev/peps/pep-0508
        """
        for e in req.extras:
            self.ctx_extras.append({"extra": e})

        if self.pre:
            req.specifier.prereleases = True

        if req.marker:
            # handle environment markers
            # https://www.python.org/dev/peps/pep-0508/#environment-markers

            # For a requirement being installed as part of an optional feature
            # via the extra specifier, the evaluation of the marker requires
            # the extra key in self.ctx to have the value specified in the
            # primary requirement.

            # The req.extras attribute is only set for the primary requirement
            # and hence has to be available during the evaluation of the
            # dependencies. Thus, we use the self.ctx_extras attribute above to
            # store all the extra values we come across during the transaction and
            # attempt the marker evaluation for all of these values. If any of the
            # evaluations return true we include the dependency.

            def eval_marker(e: dict[str, str]) -> bool:
                self.ctx.update(e)
                # need the assertion here to make mypy happy:
                # https://github.com/python/mypy/issues/4805
                assert req.marker is not None
                return req.marker.evaluate(self.ctx)

            self.ctx.update({"extra": ""})
            # The current package may have been brought into the transaction
            # without any of the optional requirement specification, but has
            # another marker, such as implementation_name. In this scenario,
            # self.ctx_extras is empty and hence the eval_marker() function
            # will not be called at all.
            if not req.marker.evaluate(self.ctx) and not any(
                [eval_marker(e) for e in self.ctx_extras]
            ):
                return
        # Is some version of this package is already installed?
        req.name = canonicalize_name(req.name)

        satisfied, ver = self.check_version_satisfied(req)
        if satisfied:
            logger.info(f"Requirement already satisfied: {req} ({ver})")
            return

        # If there's a Pyodide package that matches the version constraint, use
        # the Pyodide package instead of the one on PyPI
        if req.name in REPODATA_PACKAGES and req.specifier.contains(
            REPODATA_PACKAGES[req.name]["version"], prereleases=True
        ):
            version = REPODATA_PACKAGES[req.name]["version"]
            self.pyodide_packages.append(
                PackageMetadata(name=req.name, version=str(version), source="pyodide")
            )
            return

<<<<<<< HEAD
        metadata = await package_index.search_packages(
            req.name, self.fetch_kwargs, index_urls=self.index_urls
        )
=======
        metadata: ProjectInfo = await _get_pypi_json(req.name, self.fetch_kwargs)
>>>>>>> 930819f6

        try:
            wheel = find_wheel(metadata, req)
        except ValueError:
            self.failed.append(req)
            if not self.keep_going:
                raise
            else:
                return

        # Maybe while we were downloading pypi_json some other branch
        # installed the wheel?
        satisfied, ver = self.check_version_satisfied(req)
        if satisfied:
            logger.info(f"Requirement already satisfied: {req} ({ver})")
            return

        await self.add_wheel(wheel, req.extras, specifier=str(req.specifier))

    async def add_wheel(
        self,
        wheel: WheelInfo,
        extras: set[str],
        *,
        specifier: str = "",
    ) -> None:
        """
        Download a wheel, and add its dependencies to the transaction.

        Parameters
        ----------
        wheel
            The wheel to add.

        extras
            Markers for optional dependencies.
            For example, `micropip.install("pkg[test]")`
            will pass `{"test"}` as the extras argument.

        specifier
            Requirement specifier, used only for logging.
            For example, `micropip.install("pkg>=1.0.0,!=2.0.0")`
            will pass `>=1.0.0,!=2.0.0` as the specifier argument.
        """
        normalized_name = canonicalize_name(wheel.name)
        self.locked[normalized_name] = PackageMetadata(
            name=wheel.name,
            version=str(wheel.version),
        )

        logger.info(f"Collecting {wheel.name}{specifier}")
        logger.info(f"  Downloading {wheel.url.split('/')[-1]}")

        await wheel.download(self.fetch_kwargs)
        if self.deps:
            await self.gather_requirements(wheel.requires(extras))

        self.wheels.append(wheel)


def find_wheel(metadata: ProjectInfo, req: Requirement) -> WheelInfo:
    """Parse metadata to find the latest version of pure python wheel.
    Parameters
    ----------
    metadata : ProjectInfo
    req : Requirement

    Returns
    -------
    wheel : WheelInfo
    """

    releases = metadata.releases

    candidate_versions = sorted(
        req.specifier.filter(releases),
        reverse=True,
    )

    for ver in candidate_versions:
        if ver not in releases:
            warnings.warn(
                f"The package '{metadata.name}' contains an invalid version: '{ver}'. This version will be skipped",
                stacklevel=1,
            )
            continue

        best_wheel = None
        best_tag_index = float("infinity")

        files = releases[ver]
        for fileinfo in files:
            wheel = WheelInfo.from_project_info_file(fileinfo)
            tag_index = best_compatible_tag_index(wheel.tags)
            if tag_index is not None and tag_index < best_tag_index:
                best_wheel = wheel
                best_tag_index = tag_index

        if best_wheel is not None:
            return wheel

    raise ValueError(
        f"Can't find a pure Python 3 wheel for '{req}'.\n"
        f"See: {FAQ_URLS['cant_find_wheel']}\n"
        "You can use `await micropip.install(..., keep_going=True)` "
        "to get a list of all packages with missing wheels."
    )


<<<<<<< HEAD
=======
async def _get_pypi_json(pkgname: str, fetch_kwargs: dict[str, str]) -> ProjectInfo:
    url = f"https://pypi.org/pypi/{pkgname}/json"
    try:
        metadata = await fetch_string(url, fetch_kwargs)
    except OSError as e:
        raise ValueError(
            f"Can't fetch metadata for '{pkgname}' from PyPI. "
            "Please make sure you have entered a correct package name."
        ) from e
    return ProjectInfo.from_json_api(json.loads(metadata))


>>>>>>> 930819f6
def _generate_package_hash(data: IO[bytes]) -> str:
    sha256_hash = hashlib.sha256()
    data.seek(0)
    while chunk := data.read(4096):
        sha256_hash.update(chunk)
    return sha256_hash.hexdigest()<|MERGE_RESOLUTION|>--- conflicted
+++ resolved
@@ -296,13 +296,9 @@
             )
             return
 
-<<<<<<< HEAD
         metadata = await package_index.search_packages(
             req.name, self.fetch_kwargs, index_urls=self.index_urls
         )
-=======
-        metadata: ProjectInfo = await _get_pypi_json(req.name, self.fetch_kwargs)
->>>>>>> 930819f6
 
         try:
             wheel = find_wheel(metadata, req)
@@ -412,21 +408,6 @@
     )
 
 
-<<<<<<< HEAD
-=======
-async def _get_pypi_json(pkgname: str, fetch_kwargs: dict[str, str]) -> ProjectInfo:
-    url = f"https://pypi.org/pypi/{pkgname}/json"
-    try:
-        metadata = await fetch_string(url, fetch_kwargs)
-    except OSError as e:
-        raise ValueError(
-            f"Can't fetch metadata for '{pkgname}' from PyPI. "
-            "Please make sure you have entered a correct package name."
-        ) from e
-    return ProjectInfo.from_json_api(json.loads(metadata))
-
-
->>>>>>> 930819f6
 def _generate_package_hash(data: IO[bytes]) -> str:
     sha256_hash = hashlib.sha256()
     data.seek(0)
